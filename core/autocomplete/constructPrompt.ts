--- conflicted
+++ resolved
@@ -111,19 +111,14 @@
     line: number,
     character: number
   ) => Promise<AutocompleteSnippet | undefined>,
-<<<<<<< HEAD
-  options: TabAutocompleteOptions
+  options: TabAutocompleteOptions,
+  modelName: string
 ): Promise<{
   prefix: string;
   suffix: string;
   useFim: boolean;
   completeMultiline: boolean;
 }> {
-=======
-  options: TabAutocompleteOptions,
-  modelName: string
-): Promise<{ prefix: string; suffix: string; useFim: boolean }> {
->>>>>>> 1053434f
   // Find external snippets
   const snippets: AutocompleteSnippet[] = [];
 
