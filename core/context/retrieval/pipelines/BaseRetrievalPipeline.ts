--- conflicted
+++ resolved
@@ -5,18 +5,13 @@
   IDE,
   Reranker,
 } from "../../../index.js";
-<<<<<<< HEAD
 import { FullTextSearchCodebaseIndex } from "../../../indexing/FullTextSearch.js";
 import { LanceDbIndex } from "../../../indexing/LanceDbIndex.js";
 // @ts-ignore
 import nlp from "wink-nlp-utils";
-=======
 import { chunkDocument } from "../../../indexing/chunk/chunk.js";
-import { LanceDbIndex } from "../../../indexing/LanceDbIndex.js";
 import { MAX_CHUNK_SIZE } from "../../../llm/constants.js";
-import { retrieveFts } from "../fullTextSearch.js";
 import { recentlyEditedFilesCache } from "../recentlyEditedFilesCache.js";
->>>>>>> e2a4a2cf
 
 export interface RetrievalPipelineOptions {
   embeddingsProvider: EmbeddingsProvider;
@@ -46,7 +41,6 @@
     );
   }
 
-<<<<<<< HEAD
   private getCleanedTrigrams(
     query: RetrievalPipelineRunArguments["query"],
   ): string[] {
@@ -88,7 +82,8 @@
       console.warn("Error retrieving from FTS:", e);
       return [];
     }
-=======
+  }
+
   protected async retrieveAndChunkRecentlyEditedFiles(
     n: number,
   ): Promise<Chunk[]> {
@@ -126,16 +121,6 @@
     return chunks;
   }
 
-  protected async retrieveFts(input: string, n: number): Promise<Chunk[]> {
-    return retrieveFts(
-      input,
-      n,
-      this.options.tags,
-      this.options.filterDirectory,
-    );
->>>>>>> e2a4a2cf
-  }
-
   protected async retrieveEmbeddings(
     args: RetrievalPipelineRunArguments,
     n: number,
