--- conflicted
+++ resolved
@@ -1,29 +1,12 @@
 import { Chunk } from "../../../index.js";
 import { deduplicateChunks } from "../util.js";
-<<<<<<< HEAD
 import BaseRetrievalPipeline, {
   RetrievalPipelineRunArguments,
 } from "./BaseRetrievalPipeline.js";
 
 export default class NoRerankerRetrievalPipeline extends BaseRetrievalPipeline {
   async run(args: RetrievalPipelineRunArguments): Promise<Chunk[]> {
-    // Get all retrieval results
-    const retrievalResults: Chunk[] = [];
-
-    // Full-text search
-    const ftsResults = await this.retrieveFts(args, this.options.nFinal / 2);
-    retrievalResults.push(...ftsResults);
-
-    // Embeddings
-    const embeddingResults = await this.retrieveEmbeddings(
-      args,
-      this.options.nFinal / 2,
-=======
-import BaseRetrievalPipeline from "./BaseRetrievalPipeline.js";
-
-export default class NoRerankerRetrievalPipeline extends BaseRetrievalPipeline {
-  async run(): Promise<Chunk[]> {
-    const { input, nFinal } = this.options;
+    const { nFinal } = this.options;
 
     // We give 1/4 weight to recently edited files, 1/4 to full text search,
     // and the remaining 1/2 to embeddings
@@ -33,12 +16,11 @@
 
     const retrievalResults: Chunk[] = [];
 
-    const ftsChunks = await this.retrieveFts(input, ftsNFinal);
+    const ftsChunks = await this.retrieveFts(args, ftsNFinal);
 
     const embeddingsChunks = await this.retrieveEmbeddings(
-      input,
+      args,
       embeddingsNFinal,
->>>>>>> e2a4a2cf
     );
 
     const recentlyEditedFilesChunks =
