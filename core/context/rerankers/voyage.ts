<<<<<<< HEAD
import type { Chunk, Reranker } from "../..";
=======
import fetch from "node-fetch";
import { Chunk, Reranker } from "../..";
>>>>>>> 3c954dd8

export class VoyageReranker implements Reranker {
  name = "voyage";

  constructor(
    private readonly params: {
      apiKey: string;
      model?: string;
    },
  ) {}

  async rerank(query: string, chunks: Chunk[]): Promise<number[]> {
    const resp = await fetch("https://api.voyageai.com/v1/rerank", {
      method: "POST",
      headers: {
        "Content-Type": "application/json",
        Authorization: `Bearer ${this.params.apiKey}`,
      },
      body: JSON.stringify({
        query,
        documents: chunks.map((chunk) => chunk.content),
        model: this.params.model ?? "rerank-lite-1",
      }),
    });
    const data: any = await resp.json();
    const results = data.data.sort((a: any, b: any) => a.index - b.index);
    return results.map((result: any) => result.relevance_score);
  }
}<|MERGE_RESOLUTION|>--- conflicted
+++ resolved
@@ -1,9 +1,5 @@
-<<<<<<< HEAD
-import type { Chunk, Reranker } from "../..";
-=======
 import fetch from "node-fetch";
 import { Chunk, Reranker } from "../..";
->>>>>>> 3c954dd8
 
 export class VoyageReranker implements Reranker {
   name = "voyage";
