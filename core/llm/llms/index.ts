--- conflicted
+++ resolved
@@ -65,22 +65,12 @@
   inputData: any,
 ): Promise<string> {
   const [newTemplate, vars] = getHandlebarsVars(template);
-<<<<<<< HEAD
-  template = newTemplate;
-  const data: any = {};
-  for (const key in vars) {
-    const fileContents = await readFile(vars[key]);
-    data[key] = fileContents || vars[key];
-  }
-  const templateFn = Handlebars.compile(template);
-=======
   const data: any = { ...inputData };
   for (const key in vars) {
     const fileContents = await readFile(vars[key]);
     data[key] = fileContents || (inputData[vars[key]] ?? vars[key]);
   }
   const templateFn = Handlebars.compile(newTemplate);
->>>>>>> 3c954dd8
   const final = templateFn(data);
   return final;
 }
