--- conflicted
+++ resolved
@@ -1,10 +1,5 @@
-<<<<<<< HEAD
-import type { LLMOptions, ModelProvider } from "../../../index.js";
-import { CONTROL_PLANE_URL } from "../../../control-plane/client.js";
-=======
 import { CONTROL_PLANE_URL } from "../../../control-plane/client.js";
 import type { LLMOptions, ModelProvider } from "../../../index.js";
->>>>>>> e2a4a2cf
 import OpenAI from "../OpenAI.js";
 
 class ContinueProxy extends OpenAI {
