// NOTE: vectordb requirement must be listed in extensions/vscode to avoid error
import { v4 as uuidv4 } from "uuid";
<<<<<<< HEAD
import type { Table } from "vectordb";
import type {
=======
import { Table } from "vectordb";
import { IContinueServerClient } from "../continueServer/interface.js";
import {
>>>>>>> e877f8ab
  BranchAndDir,
  Chunk,
  EmbeddingsProvider,
  IndexTag,
  IndexingProgressUpdate,
<<<<<<< HEAD
} from "..";
import type { ContinueServerClient } from "../continueServer/stubs/client";
import { MAX_CHUNK_SIZE } from "../llm/constants";
import { getBasename } from "../util";
import { getLanceDbPath } from "../util/paths";
import { chunkDocument } from "./chunk/chunk";
import { SqliteDb, tagToString, type DatabaseConnection } from "./refreshIndex";
=======
} from "../index.js";
import { MAX_CHUNK_SIZE } from "../llm/constants.js";
import { getBasename } from "../util/index.js";
import { getLanceDbPath } from "../util/paths.js";
import { chunkDocument } from "./chunk/chunk.js";
import { DatabaseConnection, SqliteDb, tagToString } from "./refreshIndex.js";
>>>>>>> e877f8ab
import {
  IndexResultType,
<<<<<<< HEAD
  type CodebaseIndex,
  type PathAndCacheKey,
  type RefreshIndexResults,
} from "./types";
=======
  PathAndCacheKey,
  RefreshIndexResults,
} from "./types.js";
>>>>>>> e877f8ab

// LanceDB  converts to lowercase, so names must all be lowercase
interface LanceDbRow {
  uuid: string;
  path: string;
  cachekey: string;
  vector: number[];
  [key: string]: any;
}

export class LanceDbIndex implements CodebaseIndex {
  get artifactId(): string {
    return `vectordb::${this.embeddingsProvider.id}`;
  }

  static MAX_CHUNK_SIZE = MAX_CHUNK_SIZE;

  constructor(
    private readonly embeddingsProvider: EmbeddingsProvider,
    private readonly readFile: (filepath: string) => Promise<string>,
    private readonly continueServerClient?: IContinueServerClient,
  ) {}

  private tableNameForTag(tag: IndexTag) {
    return tagToString(tag).replace(/[^\w-_.]/g, "");
  }

  private async createSqliteCacheTable(db: DatabaseConnection) {
    await db.exec(`CREATE TABLE IF NOT EXISTS lance_db_cache (
        uuid TEXT PRIMARY KEY,
        cacheKey TEXT NOT NULL,
        path TEXT NOT NULL,
        vector TEXT NOT NULL,
        startLine INTEGER NOT NULL,
        endLine INTEGER NOT NULL,
        contents TEXT NOT NULL
    )`);
  }

  private async *computeChunks(
    items: PathAndCacheKey[],
  ): AsyncGenerator<
    | [
        number,
        LanceDbRow,
        { startLine: number; endLine: number; contents: string },
        string,
      ]
    | PathAndCacheKey
  > {
    const contents = await Promise.all(
      items.map(({ path }) => this.readFile(path)),
    );

    for (let i = 0; i < items.length; i++) {
      // Break into chunks
      const content = contents[i];
      const chunks: Chunk[] = [];

      for await (const chunk of chunkDocument(
        items[i].path,
        content,
        LanceDbIndex.MAX_CHUNK_SIZE,
        items[i].cacheKey,
      )) {
        chunks.push(chunk);
      }

      if (chunks.length > 20) {
        // Too many chunks to index, probably a larger file than we want to include
        continue;
      }

      // Calculate embeddings
      const embeddings = await this.embeddingsProvider.embed(
        chunks.map((c) => c.content),
      );

      if (embeddings.some((emb) => emb === undefined)) {
        throw new Error(
          `Failed to generate embedding for ${chunks[0]?.filepath} with provider: ${this.embeddingsProvider.id}`,
        );
      }

      // Create row format
      for (let j = 0; j < chunks.length; j++) {
        const progress = (i + j / chunks.length) / items.length;
        const row = {
          vector: embeddings[j],
          path: items[i].path,
          cachekey: items[i].cacheKey,
          uuid: uuidv4(),
        };
        const chunk = chunks[j];
        yield [
          progress,
          row,
          {
            contents: chunk.content,
            startLine: chunk.startLine,
            endLine: chunk.endLine,
          },
          `Indexing ${getBasename(chunks[j].filepath)}`,
        ];
      }

      yield items[i];
    }
  }

  async *update(
    tag: IndexTag,
    results: RefreshIndexResults,
    markComplete: (
      items: PathAndCacheKey[],
      resultType: IndexResultType,
    ) => void,
    repoName: string | undefined,
  ): AsyncGenerator<IndexingProgressUpdate> {
    const lancedb = await import("vectordb");
    const tableName = this.tableNameForTag(tag);
    const db = await lancedb.connect(getLanceDbPath());

    const sqlite = await SqliteDb.get();
    await this.createSqliteCacheTable(sqlite);

    // Compute
    let table: Table<number[]> | undefined = undefined;
    let needToCreateTable = true;
    const existingTables = await db.tableNames();

    const addComputedLanceDbRows = async (
      pathAndCacheKey: PathAndCacheKey,
      computedRows: LanceDbRow[],
    ) => {
      // Create table if needed, add computed rows
      if (table) {
        if (computedRows.length > 0) {
          await table.add(computedRows);
        }
      } else if (existingTables.includes(tableName)) {
        table = await db.openTable(tableName);
        needToCreateTable = false;
        if (computedRows.length > 0) {
          await table.add(computedRows);
        }
      } else if (computedRows.length > 0) {
        table = await db.createTable(tableName, computedRows);
        needToCreateTable = false;
      }

      // Mark item complete
      markComplete([pathAndCacheKey], IndexResultType.Compute);
    };

    // Check remote cache
    if (this.continueServerClient?.connected) {
      try {
        const keys = results.compute.map(({ cacheKey }) => cacheKey);
        const resp = await this.continueServerClient.getFromIndexCache(
          keys,
          "embeddings",
          repoName,
        );
        for (const [cacheKey, chunks] of Object.entries(resp.files)) {
          // Get path for cacheKey
          const path = results.compute.find(
            (item) => item.cacheKey === cacheKey,
          )?.path;
          if (!path) {
            console.warn(
              "Continue server sent a cacheKey that wasn't requested",
              cacheKey,
            );
            continue;
          }

          // Build LanceDbRow objects
          const rows: LanceDbRow[] = [];
          for (const chunk of chunks) {
            const row = {
              path,
              cachekey: cacheKey,
              uuid: uuidv4(),
              vector: chunk.vector,
            };
            rows.push(row);

            await sqlite.run(
              "INSERT INTO lance_db_cache (uuid, cacheKey, path, vector, startLine, endLine, contents) VALUES (?, ?, ?, ?, ?, ?, ?)",
              row.uuid,
              row.cachekey,
              row.path,
              JSON.stringify(row.vector),
              chunk.startLine,
              chunk.endLine,
              chunk.contents,
            );
          }

          await addComputedLanceDbRows({ cacheKey, path }, rows);
        }

        // Remove items that don't need to be recomputed
        results.compute = results.compute.filter(
          (item) => !resp.files[item.cacheKey],
        );
      } catch (e) {
        console.log("Error checking remote cache: ", e);
      }
    }

    let computedRows: LanceDbRow[] = [];
    for await (const update of this.computeChunks(results.compute)) {
      if (Array.isArray(update)) {
        const [progress, row, data, desc] = update;
        computedRows.push(row);

        // Add the computed row to the cache
        await sqlite.run(
          "INSERT INTO lance_db_cache (uuid, cacheKey, path, vector, startLine, endLine, contents) VALUES (?, ?, ?, ?, ?, ?, ?)",
          row.uuid,
          row.cachekey,
          row.path,
          JSON.stringify(row.vector),
          data.startLine,
          data.endLine,
          data.contents,
        );

        yield { progress, desc, status: "indexing" };
      } else {
        await addComputedLanceDbRows(update, computedRows);
        computedRows = [];
      }
    }

    // Add tag - retrieve the computed info from lance sqlite cache
    for (const { path, cacheKey } of results.addTag) {
      const stmt = await sqlite.prepare(
        "SELECT * FROM lance_db_cache WHERE cacheKey = ? AND path = ?",
        cacheKey,
        path,
      );
      const cachedItems = await stmt.all();

      const lanceRows: LanceDbRow[] = cachedItems.map((item) => {
        return {
          path,
          cachekey: cacheKey,
          uuid: item.uuid,
          vector: JSON.parse(item.vector),
        };
      });

      if (needToCreateTable && lanceRows.length > 0) {
        table = await db.createTable(tableName, lanceRows);
        needToCreateTable = false;
      } else if (lanceRows.length > 0) {
        await table?.add(lanceRows);
      }

      markComplete([{ path, cacheKey }], IndexResultType.AddTag);
    }

    // Delete or remove tag - remove from lance table)
    if (!needToCreateTable) {
      for (const { path, cacheKey } of [...results.removeTag, ...results.del]) {
        // This is where the aforementioned lowercase conversion problem shows
        await table?.delete(`cachekey = '${cacheKey}' AND path = '${path}'`);
      }
    }
    markComplete(results.removeTag, IndexResultType.RemoveTag);

    // Delete - also remove from sqlite cache
    for (const { path, cacheKey } of results.del) {
      await sqlite.run(
        "DELETE FROM lance_db_cache WHERE cacheKey = ? AND path = ?",
        cacheKey,
        path,
      );
    }

    markComplete(results.del, IndexResultType.Delete);
    yield {
      progress: 1,
      desc: "Completed Calculating Embeddings",
      status: "done",
    };
  }

  private async _retrieveForTag(
    tag: IndexTag,
    n: number,
    directory: string | undefined,
    vector: number[],
    db: any, /// lancedb.Connection
  ): Promise<LanceDbRow[]> {
    const tableName = this.tableNameForTag(tag);
    const tableNames = await db.tableNames();
    if (!tableNames.includes(tableName)) {
      return [];
    }

    const table = await db.openTable(tableName);
    let query = table.search(vector);
    if (directory) {
      // seems like lancedb is only post-filtering, so have to return a bunch of results and slice after
      query = query.where(`path LIKE '${directory}%'`).limit(300);
    } else {
      query = query.limit(n);
    }
    const results = await query.execute();
    return results.slice(0, n) as any;
  }

  async retrieve(
    query: string,
    n: number,
    tags: BranchAndDir[],
    filterDirectory: string | undefined,
  ): Promise<Chunk[]> {
    const lancedb = await import("vectordb");
    if (!lancedb.connect) {
      throw new Error("LanceDB failed to load a native module");
    }
    const [vector] = await this.embeddingsProvider.embed([query]);
    const db = await lancedb.connect(getLanceDbPath());

    let allResults = [];
    for (const tag of tags) {
      const results = await this._retrieveForTag(
        { ...tag, artifactId: this.artifactId },
        n,
        filterDirectory,
        vector,
        db,
      );
      allResults.push(...results);
    }

    allResults = allResults
      .sort((a, b) => a._distance - b._distance)
      .slice(0, n);

    const sqliteDb = await SqliteDb.get();
    const data = await sqliteDb.all(
      `SELECT * FROM lance_db_cache WHERE uuid in (${allResults
        .map((r) => `'${r.uuid}'`)
        .join(",")})`,
    );

    return data.map((d) => {
      return {
        digest: d.cacheKey,
        filepath: d.path,
        startLine: d.startLine,
        endLine: d.endLine,
        index: 0,
        content: d.contents,
      };
    });
  }
}<|MERGE_RESOLUTION|>--- conflicted
+++ resolved
@@ -1,46 +1,25 @@
 // NOTE: vectordb requirement must be listed in extensions/vscode to avoid error
 import { v4 as uuidv4 } from "uuid";
-<<<<<<< HEAD
-import type { Table } from "vectordb";
-import type {
-=======
 import { Table } from "vectordb";
 import { IContinueServerClient } from "../continueServer/interface.js";
 import {
->>>>>>> e877f8ab
   BranchAndDir,
   Chunk,
   EmbeddingsProvider,
   IndexTag,
   IndexingProgressUpdate,
-<<<<<<< HEAD
-} from "..";
-import type { ContinueServerClient } from "../continueServer/stubs/client";
-import { MAX_CHUNK_SIZE } from "../llm/constants";
-import { getBasename } from "../util";
-import { getLanceDbPath } from "../util/paths";
-import { chunkDocument } from "./chunk/chunk";
-import { SqliteDb, tagToString, type DatabaseConnection } from "./refreshIndex";
-=======
 } from "../index.js";
 import { MAX_CHUNK_SIZE } from "../llm/constants.js";
 import { getBasename } from "../util/index.js";
 import { getLanceDbPath } from "../util/paths.js";
 import { chunkDocument } from "./chunk/chunk.js";
 import { DatabaseConnection, SqliteDb, tagToString } from "./refreshIndex.js";
->>>>>>> e877f8ab
 import {
+  CodebaseIndex,
   IndexResultType,
-<<<<<<< HEAD
-  type CodebaseIndex,
-  type PathAndCacheKey,
-  type RefreshIndexResults,
-} from "./types";
-=======
   PathAndCacheKey,
   RefreshIndexResults,
 } from "./types.js";
->>>>>>> e877f8ab
 
 // LanceDB  converts to lowercase, so names must all be lowercase
 interface LanceDbRow {
