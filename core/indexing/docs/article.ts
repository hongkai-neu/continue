import { Readability } from "@mozilla/readability";
import { JSDOM } from "jsdom";
import { Chunk } from "../..";
import { MAX_CHUNK_SIZE } from "../../llm/constants";
import { cleanFragment, cleanHeader } from "../chunk/markdown";
import { PageData } from "./crawl";

export type ArticleComponent = {
  title: string;
  body: string;
};

export type Article = {
  url: string;
  subpath: string;
  title: string;
  article_components: ArticleComponent[];
};

function breakdownArticleComponent(
  url: string,
  article: ArticleComponent,
  subpath: string,
): Chunk[] {
  let chunks: Chunk[] = [];

  let lines = article.body.split("\n");
  let startLine = 0;
  let endLine = 0;
  let content = "";
  let index = 0;

  for (let i = 0; i < lines.length; i++) {
    let line = lines[i];
    if (content.length + line.length <= MAX_CHUNK_SIZE) {
      content += line + "\n";
      endLine = i;
    } else {
      chunks.push({
        content: content.trim(),
        startLine: startLine,
        endLine: endLine,
        otherMetadata: {
          title: cleanHeader(article.title),
        },
        index: index,
        filepath: new URL(
          subpath + `#${cleanFragment(article.title)}`,
          url,
        ).toString(),
        digest: subpath,
      });
      content = line + "\n";
      startLine = i;
      endLine = i;
      index += 1;
    }
  }

  // Push the last chunk
  if (content) {
    chunks.push({
      content: content.trim(),
      startLine: startLine,
      endLine: endLine,
      otherMetadata: {
        title: cleanHeader(article.title),
      },
      index: index,
      filepath: new URL(
        subpath + `#${cleanFragment(article.title)}`,
        url,
      ).toString(),
      digest: subpath,
    });
  }

  // Don't use small chunks. Probably they're a mistake. Definitely they'll confuse the embeddings model.
  return chunks.filter((c) => c.content.trim().length > 20);
}

export function chunkArticle(articleResult: Article): Chunk[] {
  let chunks: Chunk[] = [];

  for (let article of articleResult.article_components) {
    let articleChunks = breakdownArticleComponent(
      articleResult.url,
      article,
      articleResult.subpath,
    );
    chunks = [...chunks, ...articleChunks];
  }

  return chunks;
}

function extractTitlesAndBodies(
  html: string,
): ArticleComponent[] {
  const dom = new JSDOM(html);
  const document = dom.window.document;

  const titles = Array.from(document.querySelectorAll("h2"));
  const result = titles.map((titleElement) => {
    const title = titleElement.textContent || "";
    let body = "";
    let nextSibling = titleElement.nextElementSibling;

    while (nextSibling && nextSibling.tagName !== "H2") {
      body += nextSibling.textContent || "";
      nextSibling = nextSibling.nextElementSibling;
    }

    return { title, body };
  });

  return result;
}

export function stringToArticle(
  url: string,
  html: string,
  subpath: string,
): Article | undefined {
  try {
    const dom = new JSDOM(html);
    let reader = new Readability(dom.window.document);
    let article = reader.parse();

    if (!article) {
      return undefined;
    }

<<<<<<< HEAD
    let article_components = await extractTitlesAndBodies(article.content);
=======
    let article_components = extractTitlesAndBodies(article.content);

>>>>>>> 942d82b5
    return {
      url,
      subpath,
      title: article.title,
      article_components,
    };
  } catch (err) {
    console.error("Error converting URL to article components", err);
    return undefined;
  }
}

export function pageToArticle(
  page: PageData,
): Article | undefined {
  try {
    return stringToArticle(page.url, page.html, page.path);
  } catch (err) {
    console.error("Error converting URL to article components", err);
    return undefined;
  }
}<|MERGE_RESOLUTION|>--- conflicted
+++ resolved
@@ -94,9 +94,7 @@
   return chunks;
 }
 
-function extractTitlesAndBodies(
-  html: string,
-): ArticleComponent[] {
+function extractTitlesAndBodies(html: string): ArticleComponent[] {
   const dom = new JSDOM(html);
   const document = dom.window.document;
 
@@ -131,12 +129,8 @@
       return undefined;
     }
 
-<<<<<<< HEAD
-    let article_components = await extractTitlesAndBodies(article.content);
-=======
     let article_components = extractTitlesAndBodies(article.content);
 
->>>>>>> 942d82b5
     return {
       url,
       subpath,
@@ -149,9 +143,7 @@
   }
 }
 
-export function pageToArticle(
-  page: PageData,
-): Article | undefined {
+export function pageToArticle(page: PageData): Article | undefined {
   try {
     return stringToArticle(page.url, page.html, page.path);
   } catch (err) {
