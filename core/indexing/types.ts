--- conflicted
+++ resolved
@@ -1,8 +1,4 @@
-<<<<<<< HEAD
-import type { IndexTag, IndexingProgressUpdate } from "..";
-=======
 import { IndexTag, IndexingProgressUpdate } from "../index.js";
->>>>>>> e877f8ab
 
 export enum IndexResultType {
   Compute = "compute",
