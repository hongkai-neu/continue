--- conflicted
+++ resolved
@@ -1,14 +1,9 @@
 import { ConfigHandler } from "core/config/handler";
-<<<<<<< HEAD
 import { Core } from "core/core";
 import { FromCoreProtocol, ToCoreProtocol } from "core/protocol";
 import { InProcessMessenger } from "core/util/messenger";
-=======
-import { CodebaseIndexer, PauseToken } from "core/indexing/indexCodebase";
-import { IdeSettings } from "core/protocol";
 import { getConfigJsonPath, getConfigTsPath } from "core/util/paths";
 import fs from "fs";
->>>>>>> 3c954dd8
 import { v4 as uuidv4 } from "uuid";
 import * as vscode from "vscode";
 import { ContinueCompletionProvider } from "../autocomplete/completionProvider";
@@ -178,12 +173,6 @@
 
     registerDebugTracker(this.webviewProtocol, this.ide);
 
-<<<<<<< HEAD
-    // Listen for file saving
-=======
-    // Indexing
-    this.ide.getWorkspaceDirs().then((dirs) => this.refreshCodebaseIndex(dirs));
-
     // Listen for file saving - use global file watcher so that changes
     // from outside the window are also caught
     fs.watchFile(getConfigJsonPath(), { interval: 1000 }, (stats) => {
@@ -195,7 +184,6 @@
       this.tabAutocompleteModel.clearLlm();
     });
 
->>>>>>> 3c954dd8
     vscode.workspace.onDidSaveTextDocument((event) => {
       // Listen for file changes in the workspace
       const filepath = event.uri.fsPath;
