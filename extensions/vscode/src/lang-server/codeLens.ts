import * as os from "node:os";
import * as path from "node:path";
import * as vscode from "vscode";
import { DIFF_DIRECTORY, type DiffManager } from "../diff/horizontal";
import type { VerticalDiffCodeLens } from "../diff/verticalPerLine/manager";
import { editorSuggestionsLocked, editorToSuggestions } from "../suggestions";
import { getAltOrOption, getMetaKeyLabel, getPlatform } from "../util/util";
import { getExtensionUri } from "../util/vscode";

class VerticalPerLineCodeLensProvider implements vscode.CodeLensProvider {
  private _eventEmitter: vscode.EventEmitter<void> =
    new vscode.EventEmitter<void>();
  onDidChangeCodeLenses: vscode.Event<void> = this._eventEmitter.event;

  public refresh(): void {
    this._eventEmitter.fire();
  }

  constructor(
    private readonly editorToVerticalDiffCodeLens: Map<
      string,
      VerticalDiffCodeLens[]
    >,
  ) {}

  public provideCodeLenses(
    document: vscode.TextDocument,
    _: vscode.CancellationToken,
  ): vscode.CodeLens[] | Thenable<vscode.CodeLens[]> {
    const filepath = document.uri.fsPath;
    const blocks = this.editorToVerticalDiffCodeLens.get(filepath);
    if (!blocks) {
      return [];
    }

    const codeLenses: vscode.CodeLens[] = [];
    for (let i = 0; i < blocks.length; i++) {
      const block = blocks[i];
      const start = new vscode.Position(block.start, 0);
      const range = new vscode.Range(
        start,
        start.translate(block.numGreen + block.numRed),
      );
      if (codeLenses.length === 0) {
        codeLenses.push(
          new vscode.CodeLens(range, {
<<<<<<< HEAD
            title: `Accept All (${getMetaKeyLabel()}⇧⏎)`,
=======
            title: `Accept All (${getMetaKeyLabel()}⇧↩)`,
>>>>>>> a5d981f5
            command: "continue.acceptDiff",
            arguments: [filepath, i],
          }),
          new vscode.CodeLens(range, {
            title: `Reject All (${getMetaKeyLabel()}⇧⌫)`,
            command: "continue.rejectDiff",
            arguments: [filepath, i],
          }),
        );
      }
      codeLenses.push(
        new vscode.CodeLens(range, {
          title: `Accept${
            codeLenses.length === 2
              ? ` (${getAltOrOption()}${getMetaKeyLabel()}Y)`
              : ""
          }`,
          command: "continue.acceptVerticalDiffBlock",
          arguments: [filepath, i],
        }),
        new vscode.CodeLens(range, {
          title: `Reject${
            codeLenses.length === 2
              ? ` (${getAltOrOption()}${getMetaKeyLabel()}N)`
              : ""
          }`,
          command: "continue.rejectVerticalDiffBlock",
          arguments: [filepath, i],
        }),
      );
      if (codeLenses.length === 4) {
        codeLenses.push(
          new vscode.CodeLens(range, {
            title: `${getMetaKeyLabel()}I to add instructions`,
            command: "",
          }),
        );
      }
    }

    return codeLenses;
  }
}

class SuggestionsCodeLensProvider implements vscode.CodeLensProvider {
  public provideCodeLenses(
    document: vscode.TextDocument,
    _: vscode.CancellationToken,
  ): vscode.CodeLens[] | Thenable<vscode.CodeLens[]> {
    const suggestions = editorToSuggestions.get(document.uri.toString());
    if (!suggestions) {
      return [];
    }
    const locked = editorSuggestionsLocked.get(document.uri.fsPath.toString());

    const codeLenses: vscode.CodeLens[] = [];
    for (const suggestion of suggestions) {
      const range = new vscode.Range(
        suggestion.oldRange.start,
        suggestion.newRange.end,
      );
      codeLenses.push(
        new vscode.CodeLens(range, {
          title: "Accept",
          command: "continue.acceptSuggestion",
          arguments: [suggestion],
        }),
        new vscode.CodeLens(range, {
          title: "Reject",
          command: "continue.rejectSuggestion",
          arguments: [suggestion],
        }),
      );
      if (codeLenses.length === 2) {
        codeLenses.push(
          new vscode.CodeLens(range, {
            title: `(${getMetaKeyLabel()}⇧⏎/${getMetaKeyLabel()}⇧⌫ to accept/reject all)`,
            command: "",
          }),
        );
      }
    }

    return codeLenses;
  }
}

class DiffViewerCodeLensProvider implements vscode.CodeLensProvider {
  diffManager: DiffManager;

  constructor(diffManager: DiffManager) {
    this.diffManager = diffManager;
  }

  public provideCodeLenses(
    document: vscode.TextDocument,
    _: vscode.CancellationToken,
  ): vscode.CodeLens[] | Thenable<vscode.CodeLens[]> {
    if (path.dirname(document.uri.fsPath) === DIFF_DIRECTORY) {
      const codeLenses: vscode.CodeLens[] = [];
      let range = new vscode.Range(0, 0, 1, 0);
      const diffInfo = this.diffManager.diffAtNewFilepath(document.uri.fsPath);
      if (diffInfo) {
        range = diffInfo.range;
      }
      codeLenses.push(
        new vscode.CodeLens(range, {
          title: `Accept All ✅ (${getMetaKeyLabel()}⇧⏎)`,
          command: "continue.acceptDiff",
          arguments: [document.uri.fsPath],
        }),
        new vscode.CodeLens(range, {
          title: `Reject All ❌ (${getMetaKeyLabel()}⇧⌫)`,
          command: "continue.rejectDiff",
          arguments: [document.uri.fsPath],
        }),
        // new vscode.CodeLens(range, {
        //   title: `Further Edit ✏️ (${getMetaKeyLabel()}⇧M)`,
        //   command: "continue.focusContinueInputWithEdit",
        // })
      );
      return codeLenses;
    } else {
      return [];
    }
  }
}

class ConfigPyCodeLensProvider implements vscode.CodeLensProvider {
  public provideCodeLenses(
    document: vscode.TextDocument,
    _: vscode.CancellationToken,
  ): vscode.CodeLens[] | Thenable<vscode.CodeLens[]> {
    const codeLenses: vscode.CodeLens[] = [];

    if (
      !document.uri.fsPath.endsWith(".continue/config.json") &&
      !document.uri.fsPath.endsWith(".continue\\config.json")
    ) {
      return codeLenses;
    }

    const lines = document.getText().split(os.EOL);
    const lineOfModels = lines.findIndex((line) =>
      line.includes('"models": ['),
    );

    if (lineOfModels >= 0) {
      const range = new vscode.Range(lineOfModels, 0, lineOfModels + 1, 0);
      // codeLenses.push(
      //   new vscode.CodeLens(range, {
      //     title: `+ Add a Model`,
      //     command: "continue.addModel",
      //   })
      // );
    }

    const lineOfSystemMessage = lines.findIndex((line) =>
      line.includes("ContinueConfig("),
    );

    if (lineOfSystemMessage >= 0) {
      const range = new vscode.Range(
        lineOfSystemMessage,
        0,
        lineOfSystemMessage + 1,
        0,
      );
      codeLenses.push(
        new vscode.CodeLens(range, {
          title: "✏️ Edit in UI",
          command: "continue.openSettingsUI",
        }),
      );
    }

    return codeLenses;
  }
}

interface TutorialCodeLensItems {
  lineIncludes: string;
  commands: vscode.Command[];
}

const cmdCtrl = getPlatform() === "mac" ? "Cmd" : "Ctrl";

const actions: TutorialCodeLensItems[] = [
  {
    lineIncludes: `Step 2: Use the keyboard shortcut [${cmdCtrl}+L]`,
    commands: [
      {
        title: `${cmdCtrl}+L`,
        command: "continue.focusContinueInput",
      },
    ],
  },
  {
    lineIncludes: "Step 3: Ask a question",
    commands: [
      {
        title: `"what does this code do?"`,
        command: "continue.sendMainUserInput",
        arguments: ["what does this code do?"],
      },
      {
        title: `"what is an alternative to this?"`,
        command: "continue.sendMainUserInput",
        arguments: ["what is an alternative to this?"],
      },
    ],
  },
  {
    lineIncludes: `Step 2: Use the keyboard shortcut [${cmdCtrl}+I] to edit`,
    commands: [
      {
        title: `${cmdCtrl}+I`,
        command: "continue.quickEdit",
        arguments: ["Add comments"],
      },
    ],
  },
  {
    lineIncludes: "Step 1: Run this Python file",
    commands: [
      {
        title: "Run the file",
        command: "continue.sendToTerminal",
        arguments: [
          `python ${path.join(
            getExtensionUri().fsPath,
            "continue_tutorial.py",
          )}\n`,
        ],
      },
    ],
  },
  {
    lineIncludes: "Step 2: Use the keyboard shortcut cmd/ctrl + shift + R",
    commands: [
      {
        title: "Debug the error",
        command: "continue.debugTerminal",
      },
    ],
  },
  {
    lineIncludes: `Step 2: Use the keyboard shortcut [${cmdCtrl}+Shift+R]`,
    commands: [
      {
        title: `${cmdCtrl}+Shift+R`,
        command: "continue.debugTerminal",
      },
    ],
  },
];

class TutorialCodeLensProvider implements vscode.CodeLensProvider {
  public provideCodeLenses(
    document: vscode.TextDocument,
    _: vscode.CancellationToken,
  ): vscode.CodeLens[] | Thenable<vscode.CodeLens[]> {
    const codeLenses: vscode.CodeLens[] = [];

    if (!document.uri.fsPath.endsWith("continue_tutorial.py")) {
      return codeLenses;
    }

    const lines = document.getText().split(os.EOL);

    for (const action of actions) {
      const lineOfAction = lines.findIndex((line) =>
        line.includes(action.lineIncludes),
      );

      if (lineOfAction >= 0) {
        const range = new vscode.Range(lineOfAction, 0, lineOfAction + 1, 0);
        for (const command of action.commands) {
          codeLenses.push(new vscode.CodeLens(range, command));
        }
      }
    }

    const lineOf11 = lines.findIndex((line) =>
      line.includes("Step 1: Highlight the function below"),
    );
    if (lineOf11 >= 0) {
      const range = new vscode.Range(lineOf11, 0, lineOf11 + 1, 0);
      codeLenses.push(
        new vscode.CodeLens(range, {
          title: "Highlight the function",
          command: "continue.selectRange",
          arguments: [lineOf11 + 3, lineOf11 + 11],
        }),
      );
    }
    const lineOf21 = lines.findIndex((line) =>
      line.includes("Step 1: Highlight this code"),
    );
    if (lineOf21 >= 0) {
      const range = new vscode.Range(lineOf21, 0, lineOf21 + 1, 0);
      codeLenses.push(
        new vscode.CodeLens(range, {
          title: "Highlight the function",
          command: "continue.selectRange",
          arguments: [lineOf21 + 3, lineOf21 + 14],
        }),
      );
    }

    // Folding of the tutorial
    // const regionLines = lines
    //   .map((line, i) => [line, i])
    //   .filter(([line, i]) => (line as string).startsWith("# region "))
    //   .map(([line, i]) => i);
    // for (const lineOfRegion of regionLines as number[]) {
    //   const range = new vscode.Range(lineOfRegion, 0, lineOfRegion + 1, 0);

    //   const linesToFold = regionLines
    //     .filter((i) => lineOfRegion !== i)
    //     .flatMap((i) => {
    //       return [i, (i as number) + 1];
    //     });
    //   codeLenses.push(
    //     new vscode.CodeLens(range, {
    //       title: `Begin Section`,
    //       command: "continue.foldAndUnfold",
    //       arguments: [linesToFold, [lineOfRegion, lineOfRegion + 1]],
    //     }),
    //   );
    // }

    return codeLenses;
  }
}

export let verticalPerLineCodeLensProvider: vscode.Disposable | undefined =
  undefined;
let diffsCodeLensDisposable: vscode.Disposable | undefined = undefined;
let suggestionsCodeLensDisposable: vscode.Disposable | undefined = undefined;
let configPyCodeLensDisposable: vscode.Disposable | undefined = undefined;
let tutorialCodeLensDisposable: vscode.Disposable | undefined = undefined;

export function registerAllCodeLensProviders(
  context: vscode.ExtensionContext,
  diffManager: DiffManager,
  editorToVerticalDiffCodeLens: Map<string, VerticalDiffCodeLens[]>,
) {
  if (verticalPerLineCodeLensProvider) {
    verticalPerLineCodeLensProvider.dispose();
  }
  if (suggestionsCodeLensDisposable) {
    suggestionsCodeLensDisposable.dispose();
  }
  if (diffsCodeLensDisposable) {
    diffsCodeLensDisposable.dispose();
  }
  if (configPyCodeLensDisposable) {
    configPyCodeLensDisposable.dispose();
  }
  if (tutorialCodeLensDisposable) {
    tutorialCodeLensDisposable.dispose();
  }

  const verticalDiffCodeLens = new VerticalPerLineCodeLensProvider(
    editorToVerticalDiffCodeLens,
  );
  verticalPerLineCodeLensProvider = vscode.languages.registerCodeLensProvider(
    "*",
    verticalDiffCodeLens,
  );
  suggestionsCodeLensDisposable = vscode.languages.registerCodeLensProvider(
    "*",
    new SuggestionsCodeLensProvider(),
  );
  diffsCodeLensDisposable = vscode.languages.registerCodeLensProvider(
    "*",
    new DiffViewerCodeLensProvider(diffManager),
  );
  configPyCodeLensDisposable = vscode.languages.registerCodeLensProvider(
    "*",
    new ConfigPyCodeLensProvider(),
  );
  tutorialCodeLensDisposable = vscode.languages.registerCodeLensProvider(
    "*",
    new TutorialCodeLensProvider(),
  );
  context.subscriptions.push(verticalPerLineCodeLensProvider);
  context.subscriptions.push(suggestionsCodeLensDisposable);
  context.subscriptions.push(diffsCodeLensDisposable);
  context.subscriptions.push(configPyCodeLensDisposable);
  context.subscriptions.push(tutorialCodeLensDisposable);

  return verticalDiffCodeLens;
}<|MERGE_RESOLUTION|>--- conflicted
+++ resolved
@@ -44,11 +44,7 @@
       if (codeLenses.length === 0) {
         codeLenses.push(
           new vscode.CodeLens(range, {
-<<<<<<< HEAD
-            title: `Accept All (${getMetaKeyLabel()}⇧⏎)`,
-=======
             title: `Accept All (${getMetaKeyLabel()}⇧↩)`,
->>>>>>> a5d981f5
             command: "continue.acceptDiff",
             arguments: [filepath, i],
           }),
