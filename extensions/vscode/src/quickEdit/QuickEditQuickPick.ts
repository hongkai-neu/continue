/* eslint-disable @typescript-eslint/naming-convention */
import { ContinueConfig, IDE } from "core";
import { walkDir } from "core/indexing/walkDir";
import { Telemetry } from "core/util/posthog";
import * as vscode from "vscode";
import { VerticalPerLineDiffManager } from "../diff/verticalPerLine/manager";
import { VsCodeWebviewProtocol } from "../webviewProtocol";
import { getContextProviderQuickPickVal } from "./ContextProvidersQuickPick";
import { appendToHistory, getHistoryQuickPickVal } from "./HistoryQuickPick";
import { getModelQuickPickVal } from "./ModelSelectionQuickPick";

// @ts-ignore - error finding typings
import { ConfigHandler } from "core/config/ConfigHandler";
// @ts-ignore
import MiniSearch from "minisearch";

/**
 * Used to track what action to take after a user interacts
 * with the initial Quick Pick
 */
enum QuickEditInitialItemLabels {
  History = "History",
  ContextProviders = "Context providers",
  Model = "Model",
  Submit = "Submit",
}

export type QuickEditShowParams = {
  initialPrompt?: string;
  /**
   * Used for Quick Actions where the user has not highlighted code.
   * Instead the range comes from the document symbol.
   */
  range?: vscode.Range;
};

type FileMiniSearchResult = { filename: string };

/**
 * Quick Edit is a collection of Quick Picks that allow the user to
 * quickly edit a file.
 */
export class QuickEdit {
  private static fileSearchChar = "@";

  /**
   * Matches the search char followed by non-space chars, excluding matches ending with a space.
   * This is used to detect file search queries while allowing subsequent prompt text
   */
  private static hasFileSearchQueryRegex = new RegExp(
    `${QuickEdit.fileSearchChar}[^${QuickEdit.fileSearchChar}\\s]+(?!\\s)$`,
  );

  private static maxFileSearchResults = 20;

  private range?: vscode.Range;
  private initialPrompt?: string;

  private miniSearch = new MiniSearch<FileMiniSearchResult>({
    fields: ["filename"],
    storeFields: ["filename"],
    searchOptions: {
      prefix: true,
      fuzzy: 2,
    },
  });

  private previousInput?: string;

  /**
   * Handles situations where the user navigates to a different editor
   * while interacting with the Quick Pick
   */
  private editorWhenOpened!: vscode.TextEditor;

  /**
   * Required to store the string content of a context provider
   * while naviagting beween Quick Picks.
   */
  private contextProviderStr?: string;

  /**
   * Stores the current model title for potential changes
   */
  private _curModelTitle?: string;

  constructor(
    private readonly verticalDiffManager: VerticalPerLineDiffManager,
    private readonly configHandler: ConfigHandler,
    private readonly webviewProtocol: VsCodeWebviewProtocol,
    private readonly ide: IDE,
    private readonly context: vscode.ExtensionContext,
  ) {
    this.initializeFileSearchState();
  }

<<<<<<< HEAD
=======
  /**
   * Shows the Quick Edit Quick Pick, allowing the user to select an initial item or enter a prompt.
   * Displays a quick pick for "History" or "ContextProviders" to set the prompt or context provider string.
   * Displays a quick pick for "Model" to set the current model title.
   * Appends the entered prompt to the history and streams the edit with input and context.
   */
  async show(args?: QuickEditShowParams) {
    // Clean up state from previous quick picks, e.g. if a user pressed `esc`
    this.clear();

    const editor = vscode.window.activeTextEditor;

    // We only allow users to interact with a quick edit if there is an open editor
    if (!editor) {
      return;
    }

    // Set state that is unique to each quick pick instance
    this.setActiveEditorAndPrevInput(editor);

    if (!this.editorWhenOpened) {
      return;
    }

    const config = await this.configHandler.loadConfig();

    if (!!args?.initialPrompt) {
      this.initialPrompt = args.initialPrompt;
    }

    if (!!args?.range) {
      this.range = args.range;
    }

    const selectedLabelOrInputVal = await this._getInitialQuickPickVal();

    if (!selectedLabelOrInputVal) {
      return;
    }

    Telemetry.capture("quickEditSelection", {
      selection: selectedLabelOrInputVal,
    });

    let prompt: string | undefined = undefined;

    switch (selectedLabelOrInputVal) {
      case QuickEditInitialItemLabels.History:
        const historyVal = await getHistoryQuickPickVal(this.context);
        prompt = historyVal ?? "";
        break;

      case QuickEditInitialItemLabels.ContextProviders:
        const contextProviderVal = await getContextProviderQuickPickVal(
          config,
          this.ide,
        );
        this.contextProviderStr = contextProviderVal ?? "";

        // Recurse back to let the user write their prompt
        this.show(args);

        break;

      case QuickEditInitialItemLabels.Model:
        const curModelTitle = await this.getCurModelTitle();

        if (!curModelTitle) {
          break;
        }

        const selectedModelTitle = await getModelQuickPickVal(
          curModelTitle,
          config,
        );

        if (selectedModelTitle) {
          this._curModelTitle = selectedModelTitle;
        }

        // Recurse back to let the user write their prompt
        this.show(args);

        break;

      default:
        // If it wasn't a label we can assume it was user input
        if (selectedLabelOrInputVal) {
          prompt = selectedLabelOrInputVal;
          appendToHistory(selectedLabelOrInputVal, this.context);
        }
    }

    if (prompt) {
      await this._streamEditWithInputAndContext(prompt);
    }
  }

>>>>>>> e2a4a2cf
  private async initializeFileSearchState() {
    const workspaceDirs = await this.ide.getWorkspaceDirs();

    const results = await Promise.all(
      workspaceDirs.map((dir) => {
        return walkDir(dir, this.ide);
      }),
    );

    const filenames = results.flat().map((file) => ({
      id: file,
      filename: vscode.workspace.asRelativePath(file),
    }));

    this.miniSearch.addAll(filenames);
  }

  private setActiveEditorAndPrevInput(editor: vscode.TextEditor) {
    const existingHandler = this.verticalDiffManager.getHandlerForFile(
      editor.document.uri.fsPath ?? "",
    );

    this.editorWhenOpened = editor;
    this.previousInput = existingHandler?.input;
  }

  /**
   * Gets the model title the user has chosen, or their default model
   */
  private async getCurModelTitle() {
    const config = await this.configHandler.loadConfig();

    if (this._curModelTitle) {
      return this._curModelTitle;
    }

    const inlineEditModel = config.experimental?.modelRoles?.inlineEdit;

    if (inlineEditModel) {
      return inlineEditModel;
    }

    let defaultModelTitle: string | undefined =
      await this.webviewProtocol.request(
        "getDefaultModelTitle",
        undefined,
        false,
      );

    if (!defaultModelTitle) {
      defaultModelTitle = config.models[0].title;
    }

    return defaultModelTitle || inlineEditModel;
  }

  /**
   * Generates a title for the Quick Pick, including the
   * file name and selected line(s) if available.
   *
   * @example
   * // "Edit myFile.ts", "Edit myFile.ts:5-10", "Edit myFile.ts:15"
   */
<<<<<<< HEAD
  _getQuickPickTitle = () => {
=======
  private getQuickPickTitle = () => {
>>>>>>> e2a4a2cf
    const { uri } = this.editorWhenOpened.document;

    const fileName = vscode.workspace.asRelativePath(uri, true);

    const { start, end } = !!this.range
      ? this.range
      : this.editorWhenOpened.selection;

    const isSelectionEmpty = start.isEqual(end);

    return isSelectionEmpty
      ? `Edit ${fileName}`
      : `Edit ${fileName}:${start.line}${
          end.line > start.line ? `-${end.line}` : ""
        }`;
  };

  private async _streamEditWithInputAndContext(prompt: string) {
    const modelTitle = await this.getCurModelTitle();

    // Extracts all file references from the prompt string,
    // which are denoted by  an '@' symbol followed by
    // one or more non-whitespace characters.
    const fileReferences = prompt.match(/@[^\s]+/g) || [];

    // Replace file references with the content of the file
    for (const fileRef of fileReferences) {
      const filePath = fileRef.slice(1); // Remove the '@' symbol

      const fileContent = await this.ide.readFile(filePath);

      prompt = prompt.replace(
        fileRef,
        `\`\`\`${filePath}\n${fileContent}\n\`\`\`\n\n`,
      );
    }

    if (this.contextProviderStr) {
      prompt = this.contextProviderStr + prompt;
    }

    this.webviewProtocol.request("incrementFtc", undefined);

    await this.verticalDiffManager.streamEdit(
      prompt,
      modelTitle,
      undefined,
      this.previousInput,
      this.range,
    );
  }

  async _getInitialQuickPickVal(): Promise<string | undefined> {
<<<<<<< HEAD
    const modelTitle = await this._getCurModelTitle();
=======
    const modelTitle = await this.getCurModelTitle();

    if (!modelTitle) {
      this.ide.infoPopup("Please configure a model to use Quick Edit");
      return undefined;
    }

>>>>>>> e2a4a2cf
    const { uri } = this.editorWhenOpened.document;

    const initialItems: vscode.QuickPickItem[] = [
      {
        label: QuickEditInitialItemLabels.History,
        detail: "$(history) Select previous prompts",
      },
      {
        label: QuickEditInitialItemLabels.ContextProviders,
        detail: "$(add) Add context to your prompt",
      },
      {
        label: QuickEditInitialItemLabels.Model,
        detail: `$(chevron-down) ${modelTitle}`,
      },
    ];

    /**
     * The user has to select an item to submit the prompt,
     * so we add a "Submit" item once the user has begun to
     * type their prompt that is always displayed
     */
    const submitItem: vscode.QuickPickItem = {
      label: "Submit",
      alwaysShow: true,
    };

    /**
     * Used to show the current file in the Quick Pick,
     * as soon as the user types the search character
     */
    const currentFileItem: vscode.QuickPickItem = {
      label: vscode.workspace.asRelativePath(uri),
      description: "Current file",
      alwaysShow: true,
    };

    const noResultsItem: vscode.QuickPickItem = { label: "No results found" };

    const quickPick = vscode.window.createQuickPick();

    quickPick.items = initialItems;
    quickPick.placeholder =
      "Enter a prompt to edit your code (@ to search files, ⏎ to submit)";
    quickPick.title = this.getQuickPickTitle();
    quickPick.ignoreFocusOut = true;
    quickPick.value = this.initialPrompt ?? "";

    quickPick.show();

    /**
     * Programatically modify the Quick Pick items based on the input value.
     *
     * Shows the current file for a new file search, performs a file search,
     * or shows the submit option.
     *
     * If the input is empty, shows the initial items.
     */
    quickPick.onDidChangeValue((value) => {
      if (value !== "") {
        switch (true) {
          case value.endsWith(QuickEdit.fileSearchChar):
            quickPick.items = [currentFileItem];
            break;

          case QuickEdit.hasFileSearchQueryRegex.test(value):
            const lastAtIndex = value.lastIndexOf(QuickEdit.fileSearchChar);

            // The search query is the last instance of the
            // search character to the end of the string
            const searchQuery = value.substring(lastAtIndex + 1);

            const searchResults = this.miniSearch.search(
              searchQuery,
            ) as FileMiniSearchResult[];

            if (searchResults.length > 0) {
              quickPick.items = searchResults
                .map(({ filename }) => ({
                  label: filename,
                  alwaysShow: true,
                }))
                .slice(0, QuickEdit.maxFileSearchResults);
            } else {
              quickPick.items = [noResultsItem];
            }

            break;

          default:
            // The user does not have a file search in progress,
            // tso only show the submit option
            quickPick.items = [submitItem];
            break;
        }
      } else {
        quickPick.items = initialItems;
      }
    });

    /**
     * Waits for the user to select an item from the quick pick.
     *
     * If the selected item is a file, it replaces the file search query
     * with the selected file path and allows further editing.
     *
     * If the selected item is an initial item, it closes the quick pick
     * and returns the selected item label.
     *
     * @returns {Promise<string | undefined>} The label of the selected item, or undefined if no item was selected.
     */
    const selectedItemLabel = await new Promise<string | undefined>(
      (resolve) => {
        quickPick.onDidAccept(() => {
          const { label } = quickPick.selectedItems[0];

          // If not an initial item, it's a file selection. Allow continued prompt editing.
          const isFileSelection = !Object.values(
            QuickEditInitialItemLabels,
          ).includes(label as QuickEditInitialItemLabels);

          if (isFileSelection) {
            // Replace the file search query with the selected file path
            const curValue = quickPick.value;
            const newValue =
              curValue.substring(0, curValue.lastIndexOf("@") + 1) +
              label +
              " ";

            quickPick.value = newValue;
            quickPick.items = [submitItem];
          } else {
            // The user has selected one of the initial items, so we close the Quick Pick
            resolve(label);
            quickPick.dispose();
          }
        });
      },
    );

    const shouldSubmitPrompt =
      !selectedItemLabel ||
      selectedItemLabel === QuickEditInitialItemLabels.Submit;

    if (shouldSubmitPrompt) {
      return quickPick.value;
    }

    return selectedItemLabel;
  }

  /**
   * Reset the state of the quick pick
   */
  private clear() {
    this.initialPrompt = undefined;
    this.range = undefined;
  }
<<<<<<< HEAD

  /**
   * Shows the Quick Edit Quick Pick, allowing the user to select an initial item or enter a prompt.
   * Displays a quick pick for "History" or "ContextProviders" to set the prompt or context provider string.
   * Displays a quick pick for "Model" to set the current model title.
   * Appends the entered prompt to the history and streams the edit with input and context.
   */
  async show(args?: QuickEditShowParams) {
    // Clean up state from previous quick picks, e.g. if a user pressed `esc`
    this.clear();

    const editor = vscode.window.activeTextEditor;

    // We only allow users to interact with a quick edit if there is an open editor
    if (!editor) {
      return;
    }

    // Set state that is unique to each quick pick instance
    this.setActiveEditorAndPrevInput(editor);

    if (!this.editorWhenOpened) {
      return;
    }

    const config = await this.configHandler.loadConfig();

    if (!!args?.initialPrompt) {
      this.initialPrompt = args.initialPrompt;
    }

    if (!!args?.range) {
      this.range = args.range;
    }

    const selectedLabelOrInputVal = await this._getInitialQuickPickVal();

    Telemetry.capture("quickEditSelection", {
      selection: selectedLabelOrInputVal,
    });

    let prompt: string | undefined = undefined;

    switch (selectedLabelOrInputVal) {
      case QuickEditInitialItemLabels.History:
        const historyVal = await getHistoryQuickPickVal(this.context);
        prompt = historyVal ?? "";
        break;

      case QuickEditInitialItemLabels.ContextProviders:
        const contextProviderVal = await getContextProviderQuickPickVal(
          config,
          this.ide,
        );
        this.contextProviderStr = contextProviderVal ?? "";

        // Recurse back to let the user write their prompt
        this.show(args);

        break;

      case QuickEditInitialItemLabels.Model:
        const curModelTitle = await this._getCurModelTitle();

        const selectedModelTitle = await getModelQuickPickVal(
          curModelTitle,
          config,
        );

        if (selectedModelTitle) {
          this._curModelTitle = selectedModelTitle;
        }

        // Recurse back to let the user write their prompt
        this.show(args);

        break;

      default:
        // If it wasn't a label we can assume it was user input
        if (selectedLabelOrInputVal) {
          prompt = selectedLabelOrInputVal;
          appendToHistory(selectedLabelOrInputVal, this.context);
        }
    }

    if (prompt) {
      await this._streamEditWithInputAndContext(prompt);
    }
  }
=======
>>>>>>> e2a4a2cf
}<|MERGE_RESOLUTION|>--- conflicted
+++ resolved
@@ -1,5 +1,5 @@
 /* eslint-disable @typescript-eslint/naming-convention */
-import { ContinueConfig, IDE } from "core";
+import { IDE } from "core";
 import { walkDir } from "core/indexing/walkDir";
 import { Telemetry } from "core/util/posthog";
 import * as vscode from "vscode";
@@ -94,8 +94,6 @@
     this.initializeFileSearchState();
   }
 
-<<<<<<< HEAD
-=======
   /**
    * Shows the Quick Edit Quick Pick, allowing the user to select an initial item or enter a prompt.
    * Displays a quick pick for "History" or "ContextProviders" to set the prompt or context provider string.
@@ -194,7 +192,6 @@
     }
   }
 
->>>>>>> e2a4a2cf
   private async initializeFileSearchState() {
     const workspaceDirs = await this.ide.getWorkspaceDirs();
 
@@ -258,11 +255,7 @@
    * @example
    * // "Edit myFile.ts", "Edit myFile.ts:5-10", "Edit myFile.ts:15"
    */
-<<<<<<< HEAD
-  _getQuickPickTitle = () => {
-=======
   private getQuickPickTitle = () => {
->>>>>>> e2a4a2cf
     const { uri } = this.editorWhenOpened.document;
 
     const fileName = vscode.workspace.asRelativePath(uri, true);
@@ -316,9 +309,6 @@
   }
 
   async _getInitialQuickPickVal(): Promise<string | undefined> {
-<<<<<<< HEAD
-    const modelTitle = await this._getCurModelTitle();
-=======
     const modelTitle = await this.getCurModelTitle();
 
     if (!modelTitle) {
@@ -326,7 +316,6 @@
       return undefined;
     }
 
->>>>>>> e2a4a2cf
     const { uri } = this.editorWhenOpened.document;
 
     const initialItems: vscode.QuickPickItem[] = [
@@ -485,97 +474,4 @@
     this.initialPrompt = undefined;
     this.range = undefined;
   }
-<<<<<<< HEAD
-
-  /**
-   * Shows the Quick Edit Quick Pick, allowing the user to select an initial item or enter a prompt.
-   * Displays a quick pick for "History" or "ContextProviders" to set the prompt or context provider string.
-   * Displays a quick pick for "Model" to set the current model title.
-   * Appends the entered prompt to the history and streams the edit with input and context.
-   */
-  async show(args?: QuickEditShowParams) {
-    // Clean up state from previous quick picks, e.g. if a user pressed `esc`
-    this.clear();
-
-    const editor = vscode.window.activeTextEditor;
-
-    // We only allow users to interact with a quick edit if there is an open editor
-    if (!editor) {
-      return;
-    }
-
-    // Set state that is unique to each quick pick instance
-    this.setActiveEditorAndPrevInput(editor);
-
-    if (!this.editorWhenOpened) {
-      return;
-    }
-
-    const config = await this.configHandler.loadConfig();
-
-    if (!!args?.initialPrompt) {
-      this.initialPrompt = args.initialPrompt;
-    }
-
-    if (!!args?.range) {
-      this.range = args.range;
-    }
-
-    const selectedLabelOrInputVal = await this._getInitialQuickPickVal();
-
-    Telemetry.capture("quickEditSelection", {
-      selection: selectedLabelOrInputVal,
-    });
-
-    let prompt: string | undefined = undefined;
-
-    switch (selectedLabelOrInputVal) {
-      case QuickEditInitialItemLabels.History:
-        const historyVal = await getHistoryQuickPickVal(this.context);
-        prompt = historyVal ?? "";
-        break;
-
-      case QuickEditInitialItemLabels.ContextProviders:
-        const contextProviderVal = await getContextProviderQuickPickVal(
-          config,
-          this.ide,
-        );
-        this.contextProviderStr = contextProviderVal ?? "";
-
-        // Recurse back to let the user write their prompt
-        this.show(args);
-
-        break;
-
-      case QuickEditInitialItemLabels.Model:
-        const curModelTitle = await this._getCurModelTitle();
-
-        const selectedModelTitle = await getModelQuickPickVal(
-          curModelTitle,
-          config,
-        );
-
-        if (selectedModelTitle) {
-          this._curModelTitle = selectedModelTitle;
-        }
-
-        // Recurse back to let the user write their prompt
-        this.show(args);
-
-        break;
-
-      default:
-        // If it wasn't a label we can assume it was user input
-        if (selectedLabelOrInputVal) {
-          prompt = selectedLabelOrInputVal;
-          appendToHistory(selectedLabelOrInputVal, this.context);
-        }
-    }
-
-    if (prompt) {
-      await this._streamEditWithInputAndContext(prompt);
-    }
-  }
-=======
->>>>>>> e2a4a2cf
 }