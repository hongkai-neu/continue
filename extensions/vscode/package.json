{
  "name": "continue",
  "icon": "media/icon.png",
<<<<<<< HEAD
  "version": "0.9.189",
=======
  "author": "Continue Dev, Inc",
  "version": "0.9.195",
>>>>>>> e2a4a2cf
  "repository": {
    "type": "git",
    "url": "https://github.com/continuedev/continue"
  },
  "extensionKind": [
    "ui",
    "workspace"
  ],
  "bugs": {
    "url": "https://github.com/continuedev/continue/issues",
    "email": "nate@continue.dev"
  },
  "homepage": "https://continue.dev",
  "qna": "https://github.com/continuedev/continue/issues/new/choose",
  "license": "Apache-2.0",
  "displayName": "Continue - Codestral, Claude, and more",
  "pricing": "Free",
  "description": "The leading open-source AI code assistant",
  "publisher": "Continue",
  "engines": {
    "vscode": "^1.70.0",
    "node": ">=20.11.0"
  },
  "engine-strict": true,
  "galleryBanner": {
    "color": "#1E1E1E",
    "theme": "dark"
  },
  "categories": [
    "AI",
    "Chat",
    "Programming Languages",
    "Education",
    "Machine Learning",
    "Snippets"
  ],
  "keywords": [
    "chatgpt",
    "github",
    "copilot",
    "claude",
    "sonnet",
    "mistral",
    "codestral",
    "codegpt",
    "ai",
    "llama"
  ],
  "activationEvents": [
    "onStartupFinished",
    "onView:continueGUIView"
  ],
  "main": "./out/extension.js",
  "browser": "./out/extension.js",
  "contributes": {
    "languages": [
      {
        "filenames": [
          "config.json",
          ".continuerc.json"
        ],
        "id": "jsonc"
      }
    ],
    "configuration": {
      "title": "Continue",
      "properties": {
        "continue.telemetryEnabled": {
          "type": "boolean",
          "default": true,
          "markdownDescription": "Continue collects anonymous usage data, cleaned of PII, to help us improve the product for our users. Read more  at [continue.dev › Telemetry](https://docs.continue.dev/telemetry)."
        },
        "continue.enableContinueForTeams": {
          "type": "boolean",
          "default": false,
          "markdownDescription": "_(Requires window reload)_ Enable Continue for teams beta features. To sign in, click the person icon in the bottom right of the sidebar."
        },
        "continue.showInlineTip": {
          "type": "boolean",
          "default": true,
          "description": "Show inline suggestion to use the Continue keyboard shortcuts (e.g. \"Cmd/Ctrl L to select code, Cmd/Ctrl I to edit\")."
        },
        "continue.enableQuickActions": {
          "type": "boolean",
          "default": false,
          "markdownDescription": "Enable the experimental Quick Actions feature. Read our walkthrough to learn about configuration and how to share feedback: [continue.dev › Walkthrough: Quick Actions (experimental)](https://docs.continue.dev/features/quick-actions)"
        },
        "continue.enableTabAutocomplete": {
          "type": "boolean",
          "default": true,
          "markdownDescription": "Enable Continue's tab autocomplete feature. Read our walkthrough to learn about configuration and how to share feedback: [continue.dev › Walkthrough: Tab Autocomplete (beta)](https://docs.continue.dev/features/tab-autocomplete)"
        },
        "continue.pauseTabAutocompleteOnBattery": {
          "type": "boolean",
          "default": false,
          "markdownDescription": "Pause Continue's tab autocomplete feature when your battery is low."
        },
        "continue.pauseCodebaseIndexOnStart": {
          "type": "boolean",
          "default": false,
          "markdownDescription": "Pause Continue's codebase index on start."
        },
        "continue.enableDebugLogs": {
          "type": "boolean",
          "default": false,
          "markdownDescription": "Enable Continue Debug Logs in the Output panel."
        },
        "continue.remoteConfigServerUrl": {
          "type": "string",
          "default": null,
          "markdownDescription": "If your team is set up to use shared configuration, enter the server URL here and your user token below to enable automatic syncing."
        },
        "continue.userToken": {
          "type": "string",
          "default": null,
          "markdownDescription": "If your team is set up to use shared configuration, enter your user token here and your server URL above to enable automatic syncing."
        },
        "continue.remoteConfigSyncPeriod": {
          "type": "number",
          "default": 60,
          "description": "The period of time in minutes between automatic syncs."
        }
      }
    },
    "commands": [
      {
        "command": "continue.acceptDiff",
        "category": "Continue",
        "title": "Accept Diff",
        "group": "Continue"
      },
      {
        "command": "continue.rejectDiff",
        "category": "Continue",
        "title": "Reject Diff",
        "group": "Continue",
        "icon": "$(stop)"
      },
      {
        "command": "continue.acceptVerticalDiffBlock",
        "category": "Continue",
        "title": "Accept Vertical Diff Block",
        "group": "Continue"
      },
      {
        "command": "continue.rejectVerticalDiffBlock",
        "category": "Continue",
        "title": "Reject Vertical Diff Block",
        "group": "Continue"
      },
      {
        "command": "continue.quickEdit",
        "category": "Continue",
        "title": "Generate Code",
        "group": "Continue"
      },
      {
        "command": "continue.focusContinueInput",
        "category": "Continue",
        "title": "Add Highlighted Code to Context",
        "group": "Continue"
      },
      {
        "command": "continue.focusContinueInputWithoutClear",
        "category": "Continue",
        "title": "Add Highlighted Code to Context",
        "group": "Continue"
      },
      {
        "command": "continue.debugTerminal",
        "category": "Continue",
        "title": "Continue: Debug Terminal",
        "group": "Continue"
      },
      {
        "command": "continue.toggleFullScreen",
        "category": "Continue",
        "title": "Toggle Full Screen",
        "icon": "$(fullscreen)",
        "group": "Continue"
      },
      {
        "command": "continue.openConfigJson",
        "category": "Continue",
        "title": "Open config.json",
        "group": "Continue"
      },
      {
        "command": "continue.toggleTabAutocompleteEnabled",
        "category": "Continue",
        "title": "Toggle Autocomplete Enabled",
        "group": "Continue"
      },
      {
        "command": "continue.selectFilesAsContext",
        "category": "Continue",
        "title": "Continue: Select Files as Context",
        "group": "Continue"
      },
      {
        "command": "continue.newSession",
        "category": "Continue",
        "title": "New Session",
        "icon": "$(add)",
        "group": "Continue"
      },
      {
        "command": "continue.viewHistory",
        "category": "Continue",
        "title": "View History",
        "icon": "$(history)",
        "group": "Continue"
      },
      {
        "command": "continue.writeCommentsForCode",
        "category": "Continue",
        "title": "Write Comments for this Code",
        "group": "Continue"
      },
      {
        "command": "continue.writeDocstringForCode",
        "category": "Continue",
        "title": "Write a Docstring for this Code",
        "group": "Continue"
      },
      {
        "command": "continue.fixCode",
        "category": "Continue",
        "title": "Fix this Code",
        "group": "Continue"
      },
      {
        "command": "continue.optimizeCode",
        "category": "Continue",
        "title": "Optimize this Code",
        "group": "Continue"
      },
      {
        "command": "continue.fixGrammar",
        "category": "Continue",
        "title": "Fix Grammar / Spelling",
        "group": "Continue"
      },
      {
        "command": "continue.codebaseForceReIndex",
        "category": "Continue",
        "title": "Codebase Force Re-Index",
        "group": "Continue"
      },
      {
        "command": "continue.docsIndex",
        "category": "Continue",
        "title": "Docs Index",
        "group": "Continue"
      },
      {
        "command": "continue.docsReIndex",
        "category": "Continue",
        "title": "Docs Force Re-Index",
        "group": "Continue"
      }
    ],
    "keybindings": [
      {
        "command": "continue.focusContinueInput",
        "mac": "cmd+l",
        "key": "ctrl+l"
      },
      {
        "command": "continue.focusContinueInputWithoutClear",
        "mac": "cmd+shift+l",
        "key": "ctrl+shift+l"
      },
      {
        "command": "continue.toggleAuxiliaryBar",
        "mac": "alt+cmd+l",
        "key": "alt+ctrl+l"
      },
      {
        "command": "continue.acceptDiff",
        "mac": "shift+cmd+enter",
        "key": "shift+ctrl+enter"
      },
      {
        "command": "continue.rejectDiff",
        "mac": "shift+cmd+backspace",
        "key": "shift+ctrl+backspace"
      },
      {
        "command": "continue.rejectDiff",
        "mac": "cmd+z",
        "key": "ctrl+z",
        "when": "continue.diffVisible"
      },
      {
        "command": "continue.quickEditHistoryUp",
        "mac": "up",
        "key": "up",
        "when": "false && continue.quickEditHistoryFocused"
      },
      {
        "command": "continue.quickEditHistoryDown",
        "mac": "down",
        "key": "down",
        "when": "false && continue.quickEditHistoryFocused"
      },
      {
        "command": "continue.acceptVerticalDiffBlock",
        "mac": "alt+cmd+y",
        "key": "alt+ctrl+y"
      },
      {
        "command": "continue.rejectVerticalDiffBlock",
        "mac": "alt+cmd+n",
        "key": "alt+ctrl+n"
      },
      {
        "command": "continue.quickEdit",
        "mac": "cmd+i",
        "key": "ctrl+i"
      },
      {
        "command": "continue.debugTerminal",
        "mac": "cmd+shift+r",
        "key": "ctrl+shift+r"
      },
      {
        "command": "continue.toggleFullScreen",
        "mac": "cmd+k cmd+m",
        "key": "ctrl+k ctrl+m",
        "when": "!terminalFocus"
      },
      {
        "command": "continue.toggleTabAutocompleteEnabled",
        "mac": "cmd+k cmd+a",
        "key": "ctrl+k ctrl+a",
        "when": "!terminalFocus"
      }
    ],
    "submenus": [
      {
        "id": "continue.continueSubMenu",
        "label": "Continue"
      }
    ],
    "menus": {
      "commandPalette": [
        {
          "command": "continue.quickEdit"
        },
        {
          "command": "continue.focusContinueInput"
        },
        {
          "command": "continue.focusContinueInputWithoutClear"
        },
        {
          "command": "continue.debugTerminal"
        },
        {
          "command": "continue.toggleFullScreen"
        },
        {
          "command": "continue.newSession"
        }
      ],
      "editor/context": [
        {
          "submenu": "continue.continueSubMenu",
          "group": "0_acontinue"
        }
      ],
      "editor/title/run": [
        {
          "command": "continue.rejectDiff",
          "group": "Continue",
          "when": "continue.streamingDiff"
        }
      ],
      "continue.continueSubMenu": [
        {
          "command": "continue.focusContinueInputWithoutClear",
          "group": "Continue",
          "when": "editorHasSelection"
        },
        {
          "command": "continue.writeCommentsForCode",
          "group": "Continue",
          "when": "editorHasSelection"
        },
        {
          "command": "continue.writeDocstringForCode",
          "group": "Continue",
          "when": "editorHasSelection"
        },
        {
          "command": "continue.fixCode",
          "group": "Continue",
          "when": "editorHasSelection"
        },
        {
          "command": "continue.optimizeCode",
          "group": "Continue",
          "when": "editorHasSelection"
        },
        {
          "command": "continue.fixGrammar",
          "group": "Continue",
          "when": "editorHasSelection && editorLangId == 'markdown'"
        }
      ],
      "explorer/context": [
        {
          "command": "continue.selectFilesAsContext",
          "group": "1_debug@1"
        }
      ],
      "view/title": [
        {
          "command": "continue.newSession",
          "group": "navigation@1",
          "when": "view == continue.continueGUIView"
        },
        {
          "command": "continue.toggleFullScreen",
          "group": "navigation@1",
          "when": "view == continue.continueGUIView"
        },
        {
          "command": "continue.viewHistory",
          "group": "navigation@1",
          "when": "view == continue.continueGUIView"
        }
      ],
      "editor/title": [
        {
          "command": "continue.toggleFullScreen",
          "group": "navigation@1",
          "when": "activeWebviewPanelId == continue.continueGUIView"
        }
      ],
      "terminal/context": [
        {
          "command": "continue.debugTerminal",
          "group": "navigation@top"
        }
      ]
    },
    "viewsContainers": {
      "activitybar": [
        {
          "id": "continue",
          "title": "Continue",
          "icon": "media/sidebar-icon.png"
        }
      ]
    },
    "views": {
      "continue": [
        {
          "type": "webview",
          "id": "continue.continueGUIView",
          "name": "",
          "visibility": "visible"
        }
      ]
    },
    "walkthroughs": [
      {
        "id": "continue",
        "title": "Getting Started",
        "description": "Learn how to use Continue",
        "steps": [
          {
            "id": "edit",
            "title": "Edit in natural language",
            "description": "Highlight a section of code and instruct Continue to refactor it (e.g. `/edit rewrite this function to be async`)",
            "media": {
              "image": "media/edit.png",
              "altText": "Empty image"
            },
            "completionEvents": []
          },
          {
            "id": "explain",
            "title": "Get possible explanations",
            "description": "Ask Continue about a part of your code to get another perspective (e.g. `where in the page should I be making this request to the backend?`)",
            "media": {
              "image": "media/explain.png",
              "altText": "Empty image"
            },
            "completionEvents": []
          },
          {
            "id": "generate",
            "title": "Generate files from scratch",
            "description": "Let Continue build the scaffolding of Python scripts, React components, and more (e.g. `/edit here is a connector for postgres, now write one for kafka`)",
            "media": {
              "image": "media/generate.png",
              "altText": "Empty image"
            },
            "completionEvents": []
          }
        ]
      }
    ],
    "jsonValidation": [
      {
        "fileMatch": "config.json",
        "url": "./config_schema.json"
      },
      {
        "fileMatch": ".continuerc.json",
        "url": "./continue_rc_schema.json"
      }
    ]
  },
  "scripts": {
    "esbuild-base": "node scripts/esbuild.js",
    "vscode:prepublish": "npm run esbuild-base -- --minify",
    "esbuild": "npm run esbuild-base -- --sourcemap",
    "esbuild-watch": "npm run esbuild-base -- --sourcemap --watch",
    "tsc": "tsc -p ./",
    "tsc-watch": "tsc -watch -p ./",
    "rebuild": "electron-rebuild -v 19.1.8 node-pty",
    "lint": "eslint src --ext ts",
    "build-test": "npm run esbuild && node esbuild.test.mjs",
    "test": "npm run build-test && node ./out/runTestOnVSCodeHost.js",
    "quick-test": "npm run build-test && node ./out/runTestOnVSCodeHost.js",
    "prepackage": "node scripts/prepackage.js",
    "package": "node scripts/package.js",
    "package-all": "node scripts/package-all.js",
    "package:pre-release": "node scripts/package.js --pre-release",
    "build:rust": "cargo-cp-artifact -ac sync sync.node -- cargo build --manifest-path ../../sync/Cargo.toml --message-format=json-render-diagnostics",
    "build-debug:rust": "npm run build:rust --",
    "build-release:rust": "npm run build:rust -- --release"
  },
  "devDependencies": {
    "@biomejs/biome": "1.6.4",
    "@nestjs/common": "^8.4.7",
    "@openapitools/openapi-generator-cli": "^2.5.2",
    "@types/cors": "^2.8.17",
    "@types/express": "^4.17.21",
    "@types/follow-redirects": "^1.14.4",
    "@types/glob": "^8.0.0",
    "@types/mocha": "^10.0.6",
    "@types/node": "16.x",
    "@types/react-dom": "^18.2.4",
    "@types/request": "^2.48.8",
    "@types/vscode": "1.70",
    "@types/ws": "^8.5.4",
    "@typescript-eslint/eslint-plugin": "^5.45.0",
    "@typescript-eslint/parser": "^5.45.0",
    "@vscode/vsce": "^2.22.0",
    "cargo-cp-artifact": "^0.1",
    "esbuild": "0.17.19",
    "eslint": "^8.28.0",
    "glob": "^8.0.3",
    "json-schema-to-typescript": "^12.0.0",
    "mocha": "^10.4.0",
    "ovsx": "^0.8.3",
    "rimraf": "^5.0.5",
    "typescript": "^5.3.3",
    "vite": "^4.3.9",
    "vsce": "^2.15.0"
  },
  "dependencies": {
    "@electron/rebuild": "^3.2.10",
    "@reduxjs/toolkit": "^1.9.3",
    "@types/node-fetch": "^2.6.11",
    "@types/uuid": "^9.0.8",
    "@vscode/ripgrep": "^1.15.9",
    "@vscode/test-electron": "^2.3.9",
    "axios": "^1.2.5",
    "core": "file:../../core",
    "cors": "^2.8.5",
    "dbinfoz": "^0.11.0",
    "downshift": "^7.6.0",
    "esbuild": "^0.17.19",
    "express": "^4.18.2",
    "fkill": "^8.1.0",
    "follow-redirects": "^1.15.4",
    "handlebars": "^4.7.8",
    "highlight.js": "^11.7.0",
    "highlightable": "^1.3.0-beta.0",
    "http-proxy": "^1.18.1",
    "http-proxy-agent": "^7.0.0",
    "http-proxy-middleware": "^2.0.6",
    "https-proxy-agent": "^7.0.2",
    "ignore": "^5.3.0",
    "jsdom": "^24.0.0",
    "minisearch": "^7.0.0",
    "monaco-editor": "^0.45.0",
    "monaco-vscode-textmate-theme-converter": "^0.1.7",
    "ncp": "^2.0.0",
    "node-fetch": "^3.3.2",
    "node-machine-id": "^1.1.12",
    "posthog-node": "^3.6.3",
    "react-markdown": "^8.0.7",
    "react-redux": "^8.0.5",
    "read-last-lines": "^1.8.0",
    "request": "^2.88.2",
    "socket.io-client": "^4.7.2",
    "strip-ansi": "^7.1.0",
    "systeminformation": "^5.22.10",
    "tailwindcss": "^3.3.2",
    "undici": "^6.2.0",
    "uuid": "^9.0.1",
    "uuidv4": "^6.2.13",
    "vectordb": "^0.4.20",
    "vscode-languageclient": "^8.0.2",
    "ws": "^8.13.0",
    "yarn": "^1.22.21"
  }
}<|MERGE_RESOLUTION|>--- conflicted
+++ resolved
@@ -1,12 +1,8 @@
 {
   "name": "continue",
   "icon": "media/icon.png",
-<<<<<<< HEAD
-  "version": "0.9.189",
-=======
   "author": "Continue Dev, Inc",
   "version": "0.9.195",
->>>>>>> e2a4a2cf
   "repository": {
     "type": "git",
     "url": "https://github.com/continuedev/continue"
