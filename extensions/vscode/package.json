{
  "name": "continue",
  "icon": "media/icon.png",
  "version": "0.9.181",
  "repository": {
    "type": "git",
    "url": "https://github.com/continuedev/continue"
  },
  "extensionKind": [
    "ui",
    "workspace"
  ],
  "bugs": {
    "url": "https://github.com/continuedev/continue/issues",
    "email": "nate@continue.dev"
  },
  "homepage": "https://continue.dev",
  "qna": "https://github.com/continuedev/continue/issues/new/choose",
  "license": "Apache-2.0",
  "displayName": "Continue - Codestral, Claude, and more",
  "pricing": "Free",
  "description": "The leading open-source AI code assistant",
  "publisher": "Continue",
  "engines": {
    "vscode": "^1.70.0",
    "node": ">=20.11.0"
  },
  "engine-strict": true,
  "galleryBanner": {
    "color": "#1E1E1E",
    "theme": "dark"
  },
  "categories": [
    "AI",
    "Chat",
    "Programming Languages",
    "Education",
    "Machine Learning",
    "Snippets"
  ],
  "keywords": [
    "chatgpt",
    "github",
    "copilot",
    "claude",
    "sonnet",
    "mistral",
    "codestral",
    "codegpt",
    "ai",
    "llama"
  ],
  "activationEvents": [
    "onStartupFinished",
    "onView:continueGUIView"
  ],
  "main": "./out/extension.js",
  "browser": "./out/extension.js",
  "contributes": {
    "languages": [
      {
        "filenames": [
          "config.json",
          ".continuerc.json"
        ],
        "id": "jsonc"
      }
    ],
    "configuration": {
      "title": "Continue",
      "properties": {
        "continue.telemetryEnabled": {
          "type": "boolean",
          "default": true,
          "markdownDescription": "Continue collects anonymous usage data, cleaned of PII, to help us improve the product for our users. Read more  at [continue.dev › Telemetry](https://docs.continue.dev/telemetry)."
        },
        "continue.showInlineTip": {
          "type": "boolean",
          "default": true,
          "description": "Show inline suggestion to use the Continue keyboard shortcuts (e.g. \"Cmd/Ctrl L to select code, Cmd/Ctrl I to edit\")."
        },
        "continue.enableQuickActions": {
          "type": "boolean",
          "default": true,
          "markdownDescription": "Enable the experimental Quick Actions feature. Read our walkthrough to learn about configuration and how to share feedback: [continue.dev › Walkthrough: Quick Actions (experimental)](https://docs.continue.dev/walkthroughs/quick-actions)"
        },
        "continue.enableTabAutocomplete": {
          "type": "boolean",
          "default": true,
          "markdownDescription": "Enable Continue's tab autocomplete feature. Read our walkthrough to learn about configuration and how to share feedback: [continue.dev › Walkthrough: Tab Autocomplete (beta)](https://docs.continue.dev/walkthroughs/tab-autocomplete)"
        },
        "continue.pauseTabAutocompleteOnBattery": {
          "type": "boolean",
          "default": false,
          "markdownDescription": "Pause Continue's tab autocomplete feature when your battery is low."
        },
        "continue.remoteConfigServerUrl": {
          "type": "string",
          "default": null,
          "markdownDescription": "If your team is set up to use shared configuration, enter the server URL here and your user token below to enable automatic syncing."
        },
        "continue.userToken": {
          "type": "string",
          "default": null,
          "markdownDescription": "If your team is set up to use shared configuration, enter your user token here and your server URL above to enable automatic syncing."
        },
        "continue.remoteConfigSyncPeriod": {
          "type": "number",
          "default": 60,
          "description": "The period of time in minutes between automatic syncs."
        }
      }
    },
    "commands": [
      {
        "command": "continue.acceptDiff",
        "category": "Continue",
        "title": "Accept Diff",
        "group": "Continue"
      },
      {
        "command": "continue.rejectDiff",
        "category": "Continue",
        "title": "Reject Diff",
        "group": "Continue",
        "icon": "$(stop)"
      },
      {
        "command": "continue.acceptVerticalDiffBlock",
        "category": "Continue",
        "title": "Accept Vertical Diff Block",
        "group": "Continue"
      },
      {
        "command": "continue.rejectVerticalDiffBlock",
        "category": "Continue",
        "title": "Reject Vertical Diff Block",
        "group": "Continue"
      },
      {
        "command": "continue.quickEdit",
        "category": "Continue",
        "title": "Generate Code",
        "group": "Continue"
      },
      {
        "command": "continue.focusContinueInput",
        "category": "Continue",
        "title": "Add Highlighted Code to Context",
        "group": "Continue"
      },
      {
        "command": "continue.focusContinueInputWithoutClear",
        "category": "Continue",
        "title": "Add Highlighted Code to Context",
        "group": "Continue"
      },
      {
        "command": "continue.debugTerminal",
        "category": "Continue",
        "title": "Continue: Debug Terminal",
        "group": "Continue"
      },
      {
        "command": "continue.toggleFullScreen",
        "category": "Continue",
        "title": "Toggle Full Screen",
        "icon": "$(fullscreen)",
        "group": "Continue"
      },
      {
<<<<<<< HEAD
        "command": "continue.toggleCodeReview",
        "category": "Continue",
        "title": "Open Code Review",
        "icon": "$(checklist)",
        "group": "Continue"
      },
      {
        "command": "continue.shareSession",
=======
        "command": "continue.openConfigJson",
>>>>>>> 7fc2b9fa
        "category": "Continue",
        "title": "Open config.json",
        "group": "Continue"
      },
      {
        "command": "continue.toggleTabAutocompleteEnabled",
        "category": "Continue",
        "title": "Toggle Autocomplete Enabled",
        "group": "Continue"
      },
      {
        "command": "continue.selectFilesAsContext",
        "category": "Continue",
        "title": "Continue: Select Files as Context",
        "group": "Continue"
      },
      {
        "command": "continue.newSession",
        "category": "Continue",
        "title": "New Session",
        "icon": "$(add)",
        "group": "Continue"
      },
      {
        "command": "continue.viewHistory",
        "category": "Continue",
        "title": "View History",
        "icon": "$(history)",
        "group": "Continue"
      },
      {
        "command": "continue.writeCommentsForCode",
        "category": "Continue",
        "title": "Write Comments for this Code",
        "group": "Continue"
      },
      {
        "command": "continue.writeDocstringForCode",
        "category": "Continue",
        "title": "Write a Docstring for this Code",
        "group": "Continue"
      },
      {
        "command": "continue.fixCode",
        "category": "Continue",
        "title": "Fix this Code",
        "group": "Continue"
      },
      {
        "command": "continue.optimizeCode",
        "category": "Continue",
        "title": "Optimize this Code",
        "group": "Continue"
      },
      {
        "command": "continue.fixGrammar",
        "category": "Continue",
        "title": "Fix Grammar / Spelling",
        "group": "Continue"
      },
      {
        "command": "continue.quickEditHistoryUp",
        "category": "Continue",
        "title": "Quick Edit History Up",
        "group": "Continue"
      },
      {
        "command": "continue.quickEditHistoryDown",
        "category": "Continue",
        "title": "Quick Edit History Down",
        "group": "Continue"
      }
    ],
    "keybindings": [
      {
        "command": "continue.focusContinueInput",
        "mac": "cmd+l",
        "key": "ctrl+l"
      },
      {
        "command": "continue.focusContinueInputWithoutClear",
        "mac": "cmd+shift+l",
        "key": "ctrl+shift+l"
      },
      {
        "command": "continue.toggleAuxiliaryBar",
        "mac": "alt+cmd+l",
        "key": "alt+ctrl+l"
      },
      {
        "command": "continue.acceptDiff",
        "mac": "shift+cmd+enter",
        "key": "shift+ctrl+enter"
      },
      {
        "command": "continue.rejectDiff",
        "mac": "shift+cmd+backspace",
        "key": "shift+ctrl+backspace"
      },
      {
        "command": "continue.rejectDiff",
        "mac": "cmd+z",
        "key": "ctrl+z",
        "when": "continue.diffVisible"
      },
      {
        "command": "continue.quickEditHistoryUp",
        "mac": "up",
        "key": "up",
        "when": "continue.quickEditHistoryFocused"
      },
      {
        "command": "continue.quickEditHistoryDown",
        "mac": "down",
        "key": "down",
        "when": "continue.quickEditHistoryFocused"
      },
      {
        "command": "continue.acceptVerticalDiffBlock",
        "mac": "alt+cmd+y",
        "key": "alt+ctrl+y"
      },
      {
        "command": "continue.rejectVerticalDiffBlock",
        "mac": "alt+cmd+n",
        "key": "alt+ctrl+n"
      },
      {
        "command": "continue.quickEdit",
        "mac": "cmd+i",
        "key": "ctrl+i"
      },
      {
        "command": "continue.debugTerminal",
        "mac": "cmd+shift+r",
        "key": "ctrl+shift+r"
      },
      {
        "command": "continue.toggleFullScreen",
        "mac": "cmd+k cmd+m",
        "key": "ctrl+k ctrl+m",
        "when": "!terminalFocus"
      },
      {
        "command": "continue.toggleTabAutocompleteEnabled",
        "mac": "cmd+k cmd+a",
        "key": "ctrl+k ctrl+a",
        "when": "!terminalFocus"
      }
    ],
    "submenus": [
      {
        "id": "continue.continueSubMenu",
        "label": "Continue"
      }
    ],
    "menus": {
      "commandPalette": [
        {
          "command": "continue.quickEdit"
        },
        {
          "command": "continue.focusContinueInput"
        },
        {
          "command": "continue.focusContinueInputWithoutClear"
        },
        {
          "command": "continue.debugTerminal"
        },
        {
          "command": "continue.toggleFullScreen"
        },
        {
          "command": "continue.toggleCodeReview"
        },
        {
          "command": "continue.newSession"
        }
      ],
      "editor/context": [
        {
          "submenu": "continue.continueSubMenu",
          "group": "0_acontinue"
        }
      ],
      "editor/title/run": [
        {
          "command": "continue.rejectDiff",
          "group": "Continue",
          "when": "continue.streamingDiff"
        }
      ],
      "continue.continueSubMenu": [
        {
          "command": "continue.focusContinueInputWithoutClear",
          "group": "Continue",
          "when": "editorHasSelection"
        },
        {
          "command": "continue.writeCommentsForCode",
          "group": "Continue",
          "when": "editorHasSelection"
        },
        {
          "command": "continue.writeDocstringForCode",
          "group": "Continue",
          "when": "editorHasSelection"
        },
        {
          "command": "continue.fixCode",
          "group": "Continue",
          "when": "editorHasSelection"
        },
        {
          "command": "continue.optimizeCode",
          "group": "Continue",
          "when": "editorHasSelection"
        },
        {
          "command": "continue.fixGrammar",
          "group": "Continue",
          "when": "editorHasSelection && editorLangId == 'markdown'"
        }
      ],
      "explorer/context": [
        {
          "command": "continue.selectFilesAsContext",
          "group": "1_debug@1"
        }
      ],
      "view/title": [
        {
          "command": "continue.newSession",
          "group": "navigation@1",
          "when": "view == continue.continueGUIView"
        },
        {
          "command": "continue.toggleFullScreen",
          "group": "navigation@1",
          "when": "view == continue.continueGUIView"
        },
        {
          "command": "continue.toggleCodeReview",
          "group": "navigation@1",
          "when": "view == continue.continueGUIView"
        },
        {
          "command": "continue.viewHistory",
          "group": "navigation@1",
          "when": "view == continue.continueGUIView"
        }
      ],
      "editor/title": [
        {
          "command": "continue.toggleFullScreen",
          "group": "navigation@1",
          "when": "activeWebviewPanelId == continue.continueGUIView"
        }
      ],
      "terminal/context": [
        {
          "command": "continue.debugTerminal",
          "group": "navigation@top"
        }
      ]
    },
    "viewsContainers": {
      "activitybar": [
        {
          "id": "continue",
          "title": "Continue",
          "icon": "media/sidebar-icon.png"
        }
      ]
    },
    "views": {
      "continue": [
        {
          "type": "webview",
          "id": "continue.continueGUIView",
          "name": "",
          "visibility": "visible"
        }
      ]
    },
    "walkthroughs": [
      {
        "id": "continue",
        "title": "Getting Started",
        "description": "Learn how to use Continue",
        "steps": [
          {
            "id": "edit",
            "title": "Edit in natural language",
            "description": "Highlight a section of code and instruct Continue to refactor it (e.g. `/edit rewrite this function to be async`)",
            "media": {
              "image": "media/edit.png",
              "altText": "Empty image"
            },
            "completionEvents": []
          },
          {
            "id": "explain",
            "title": "Get possible explanations",
            "description": "Ask Continue about a part of your code to get another perspective (e.g. `where in the page should I be making this request to the backend?`)",
            "media": {
              "image": "media/explain.png",
              "altText": "Empty image"
            },
            "completionEvents": []
          },
          {
            "id": "generate",
            "title": "Generate files from scratch",
            "description": "Let Continue build the scaffolding of Python scripts, React components, and more (e.g. `/edit here is a connector for postgres, now write one for kafka`)",
            "media": {
              "image": "media/generate.png",
              "altText": "Empty image"
            },
            "completionEvents": []
          }
        ]
      }
    ],
    "jsonValidation": [
      {
        "fileMatch": "config.json",
        "url": "./config_schema.json"
      },
      {
        "fileMatch": ".continuerc.json",
        "url": "./continue_rc_schema.json"
      }
    ]
  },
  "scripts": {
    "esbuild-base": "node scripts/esbuild.js",
    "vscode:prepublish": "npm run esbuild-base -- --minify",
    "esbuild": "npm run esbuild-base -- --sourcemap",
    "esbuild-watch": "npm run esbuild-base -- --sourcemap --watch",
    "tsc": "tsc -p ./",
    "tsc-watch": "tsc -watch -p ./",
    "rebuild": "electron-rebuild -v 19.1.8 node-pty",
    "lint": "eslint src --ext ts",
    "build-test": "npm run esbuild && node esbuild.test.mjs",
    "test": "npm run build-test && node ./out/runTestOnVSCodeHost.js",
    "quick-test": "npm run build-test && node ./out/runTestOnVSCodeHost.js",
    "prepackage": "node scripts/prepackage.js",
    "package": "node scripts/package.js",
    "package-all": "node scripts/package-all.js",
    "package:pre-release": "node scripts/package.js --pre-release",
    "build:rust": "cargo-cp-artifact -ac sync sync.node -- cargo build --manifest-path ../../sync/Cargo.toml --message-format=json-render-diagnostics",
    "build-debug:rust": "npm run build:rust --",
    "build-release:rust": "npm run build:rust -- --release"
  },
  "devDependencies": {
    "@biomejs/biome": "1.6.4",
    "@nestjs/common": "^8.4.7",
    "@openapitools/openapi-generator-cli": "^2.5.2",
    "@types/cors": "^2.8.17",
    "@types/express": "^4.17.21",
    "@types/follow-redirects": "^1.14.4",
    "@types/glob": "^8.0.0",
    "@types/mocha": "^10.0.6",
    "@types/node": "16.x",
    "@types/react-dom": "^18.2.4",
    "@types/request": "^2.48.8",
    "@types/vscode": "1.70",
    "@types/ws": "^8.5.4",
    "@typescript-eslint/eslint-plugin": "^5.45.0",
    "@typescript-eslint/parser": "^5.45.0",
    "@vscode/vsce": "^2.22.0",
    "cargo-cp-artifact": "^0.1",
    "esbuild": "0.17.19",
    "eslint": "^8.28.0",
    "glob": "^8.0.3",
    "json-schema-to-typescript": "^12.0.0",
    "mocha": "^10.4.0",
    "ovsx": "^0.8.3",
    "rimraf": "^5.0.5",
    "typescript": "^5.3.3",
    "vite": "^4.3.9",
    "vsce": "^2.15.0"
  },
  "dependencies": {
    "@electron/rebuild": "^3.2.10",
    "@reduxjs/toolkit": "^1.9.3",
    "@types/node-fetch": "^2.6.11",
    "@types/uuid": "^9.0.8",
    "@vscode/ripgrep": "^1.15.9",
    "@vscode/test-electron": "^2.3.9",
    "axios": "^1.2.5",
    "core": "file:../../core",
    "cors": "^2.8.5",
    "dbinfoz": "^0.1.4",
    "downshift": "^7.6.0",
    "esbuild": "^0.17.19",
    "express": "^4.18.2",
    "fkill": "^8.1.0",
    "follow-redirects": "^1.15.4",
    "handlebars": "^4.7.8",
    "highlight.js": "^11.7.0",
    "highlightable": "^1.3.0-beta.0",
    "http-proxy": "^1.18.1",
    "http-proxy-agent": "^7.0.0",
    "http-proxy-middleware": "^2.0.6",
    "https-proxy-agent": "^7.0.2",
    "ignore": "^5.3.0",
    "jsdom": "^24.0.0",
    "monaco-editor": "^0.45.0",
    "monaco-vscode-textmate-theme-converter": "^0.1.7",
    "ncp": "^2.0.0",
    "node-fetch": "^3.3.2",
    "node-machine-id": "^1.1.12",
    "posthog-node": "^3.6.3",
    "react-markdown": "^8.0.7",
    "react-redux": "^8.0.5",
    "read-last-lines": "^1.8.0",
    "request": "^2.88.2",
    "socket.io-client": "^4.7.2",
    "strip-ansi": "^7.1.0",
    "systeminformation": "^5.22.10",
    "tailwindcss": "^3.3.2",
    "undici": "^6.2.0",
    "uuid": "^9.0.1",
    "uuidv4": "^6.2.13",
    "vectordb": "^0.4.20",
    "vscode-languageclient": "^8.0.2",
    "ws": "^8.13.0",
    "yarn": "^1.22.21"
  }
}<|MERGE_RESOLUTION|>--- conflicted
+++ resolved
@@ -169,7 +169,6 @@
         "group": "Continue"
       },
       {
-<<<<<<< HEAD
         "command": "continue.toggleCodeReview",
         "category": "Continue",
         "title": "Open Code Review",
@@ -177,10 +176,7 @@
         "group": "Continue"
       },
       {
-        "command": "continue.shareSession",
-=======
         "command": "continue.openConfigJson",
->>>>>>> 7fc2b9fa
         "category": "Continue",
         "title": "Open config.json",
         "group": "Continue"
