--- conflicted
+++ resolved
@@ -11,11 +11,8 @@
 from ..models.filesystem import RangeInFile
 from ..libs.llm.hf_inference_api import HuggingFaceInferenceAPI
 from ..libs.llm.openai import OpenAI
-<<<<<<< HEAD
 from ..libs.llm.anthropic import Anthropic
-=======
 from ..libs.llm.ggml import GGML
->>>>>>> 6e95cb64
 from .observation import Observation
 from ..server.ide_protocol import AbstractIdeProtocolServer
 from .main import Context, ContinueCustomException, History, Step, ChatMessage
@@ -110,13 +107,10 @@
             return self.gpt3516k
         elif model_name == "gpt-4":
             return self.gpt4
-<<<<<<< HEAD
         elif model_name == "claude-2":
             return self.claude2
-=======
         elif model_name == "ggml":
             return self.ggml
->>>>>>> 6e95cb64
         else:
             raise Exception(f"Unknown model {model_name}")
 
